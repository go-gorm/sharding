package sharding

import (
	"errors"
	"fmt"
	"hash/crc32"
	"strconv"
	"strings"
	"sync"

	"github.com/bwmarrin/snowflake"
	"github.com/longbridgeapp/sqlparser"
	"gorm.io/gorm"
)

var (
	ErrMissingShardingKey = errors.New("sharding key or id required, and use operator =")
	ErrInvalidID          = errors.New("invalid id format")
)

<<<<<<< HEAD
var ShardingQueryStoreKey = "sharding_query"
=======
var (
	ShardingIgnoreStoreKey = "sharding_ignore"
)
>>>>>>> bf6cf971

type Sharding struct {
	*gorm.DB
	ConnPool       *ConnPool
	configs        map[string]Config
	querys         sync.Map
	snowflakeNodes []*snowflake.Node

	_config Config
	_tables []interface{}
}

//  Config specifies the configuration for sharding.
type Config struct {
	// When DoubleWrite enabled, data will double write to both main table and sharding table.
	DoubleWrite bool

	// ShardingKey specifies the table column you want to used for sharding the table rows.
	// For example, for a product order table, you may want to split the rows by `user_id`.
	ShardingKey string

	// NumberOfShards specifies how many tables you want to sharding.
	NumberOfShards uint

	// tableFormat specifies the sharding table suffix format.
	tableFormat string

	// ShardingAlgorithm specifies a function to generate the sharding
	// table's suffix by the column value.
	// For example, this function implements a mod sharding algorithm.
	//
	// 	func(value interface{}) (suffix string, err error) {
	//		if uid, ok := value.(int64);ok {
	//			return fmt.Sprintf("_%02d", user_id % 64), nil
	//		}
	//		return "", errors.New("invalid user_id")
	// 	}
	ShardingAlgorithm func(columnValue interface{}) (suffix string, err error)

	// ShardingSuffixs specifies a function to generate all table's suffix.
	// Used to support Migrator.
	// For example, this function get a mod all sharding suffixs.
	//
	// func () (suffixs []string) {
	// 	numberOfShards := 5
	// 	for i := 0; i < numberOfShards; i++ {
	// 		suffixs = append(suffixs, fmt.Sprintf("_%02d", i%numberOfShards))
	// 	}
	// 	return
	// }
	ShardingSuffixs func() (suffixs []string)

	// ShardingAlgorithmByPrimaryKey specifies a function to generate the sharding
	// table's suffix by the primary key. Used when no sharding key specified.
	// For example, this function use the Snowflake library to generate the suffix.
	//
	// 	func(id int64) (suffix string) {
	//		return fmt.Sprintf("_%02d", snowflake.ParseInt64(id).Node())
	//	}
	ShardingAlgorithmByPrimaryKey func(id int64) (suffix string)

	// PrimaryKeyGenerator specifies the primary key generate algorithm.
	// Used only when insert and the record does not contains an id field.
	// Options are PKSnowflake, PKPGSequence and PKCustom.
	// When use PKCustom, you should also specify PrimaryKeyGeneratorFn.
	PrimaryKeyGenerator int

	// PrimaryKeyGeneratorFn specifies a function to generate the primary key.
	// When use auto-increment like generator, the tableIdx argument could ignored.
	// For example, this function use the Snowflake library to generate the primary key.
	//
	// 	func(tableIdx int64) int64 {
	//		return nodes[tableIdx].Generate().Int64()
	//	}
	PrimaryKeyGeneratorFn func(tableIdx int64) int64
}

func Register(config Config, tables ...interface{}) *Sharding {
	return &Sharding{
		_config: config,
		_tables: tables,
	}
}

func (s *Sharding) compile() error {
	if s.configs == nil {
		s.configs = make(map[string]Config)
	}
	for _, table := range s._tables {
		if t, ok := table.(string); ok {
			s.configs[t] = s._config
		} else {
			stmt := &gorm.Statement{DB: s.DB}
			if err := stmt.Parse(table); err == nil {
				s.configs[stmt.Table] = s._config
			} else {
				return err
			}
		}
	}

	for t, c := range s.configs {
		if c.NumberOfShards > 1024 && c.PrimaryKeyGenerator == PKSnowflake {
			panic("Snowflake NumberOfShards should less than 1024")
		}

		if c.PrimaryKeyGenerator == PKSnowflake {
			c.PrimaryKeyGeneratorFn = s.genSnowflakeKey
		} else if c.PrimaryKeyGenerator == PKPGSequence {

			// Execute SQL to CREATE SEQUENCE for this table if not exist
			err := s.createPostgreSQLSequenceKeyIfNotExist(t)
			if err != nil {
				return err
			}

			c.PrimaryKeyGeneratorFn = func(index int64) int64 {
				return s.genPostgreSQLSequenceKey(t, index)
			}
		} else if c.PrimaryKeyGenerator == PKCustom {
			if c.PrimaryKeyGeneratorFn == nil {
				return errors.New("PrimaryKeyGeneratorFn is required when use PKCustom")
			}
		} else {
			return errors.New("PrimaryKeyGenerator can only be one of PKSnowflake, PKPGSequence and PKCustom")
		}

		if c.ShardingAlgorithm == nil {
			if c.NumberOfShards == 0 {
				return errors.New("specify NumberOfShards or ShardingAlgorithm")
			}
			if c.NumberOfShards < 10 {
				c.tableFormat = "_%01d"
			} else if c.NumberOfShards < 100 {
				c.tableFormat = "_%02d"
			} else if c.NumberOfShards < 1000 {
				c.tableFormat = "_%03d"
			} else if c.NumberOfShards < 10000 {
				c.tableFormat = "_%04d"
			}
			c.ShardingAlgorithm = func(value interface{}) (suffix string, err error) {
				id := 0
				switch value := value.(type) {
				case int:
					id = value
				case int64:
					id = int(value)
				case string:
					id, err = strconv.Atoi(value)
					if err != nil {
						id = int(crc32.ChecksumIEEE([]byte(value)))
					}
				default:
					return "", fmt.Errorf("default algorithm only support integer and string column," +
						"if you use other type, specify you own ShardingAlgorithm")
				}

				return fmt.Sprintf(c.tableFormat, id%int(c.NumberOfShards)), nil
			}
		}

		if c.ShardingSuffixs == nil {
			c.ShardingSuffixs = func() (suffixs []string) {
				for i := 0; i < int(c.NumberOfShards); i++ {
					suffix, err := c.ShardingAlgorithm(i)
					if err != nil {
						return nil
					}
					suffixs = append(suffixs, suffix)
				}
				return
			}
		}

		if c.ShardingAlgorithmByPrimaryKey == nil {
			if c.PrimaryKeyGenerator == PKSnowflake {
				c.ShardingAlgorithmByPrimaryKey = func(id int64) (suffix string) {
					return fmt.Sprintf(c.tableFormat, snowflake.ParseInt64(id).Node())
				}
			}
		}
		s.configs[t] = c
	}

	return nil
}

// Name plugin name for Gorm plugin interface
func (s *Sharding) Name() string {
	return "gorm:sharding"
}

// LastQuery get last SQL query
func (s *Sharding) LastQuery() string {
	if query, ok := s.querys.Load("last_query"); ok {
		return query.(string)
	}

	return ""
}

// Initialize implement for Gorm plugin interface
func (s *Sharding) Initialize(db *gorm.DB) error {
	db.Dialector = NewShardingDialector(db.Dialector, s)
	s.DB = db
	s.registerCallbacks(db)

	for t, c := range s.configs {
		if c.PrimaryKeyGenerator == PKPGSequence {
			err := s.DB.Exec("CREATE SEQUENCE IF NOT EXISTS " + pgSeqName(t)).Error
			if err != nil {
				return fmt.Errorf("init postgresql sequence error, %w", err)
			}
		}
	}

	s.snowflakeNodes = make([]*snowflake.Node, 1024)
	for i := int64(0); i < 1024; i++ {
		n, err := snowflake.NewNode(i)
		if err != nil {
			return fmt.Errorf("init snowflake node error, %w", err)
		}
		s.snowflakeNodes[i] = n
	}

	return s.compile()
}

func (s *Sharding) registerCallbacks(db *gorm.DB) {
	s.Callback().Create().Before("*").Register("gorm:sharding", s.switchConn)
	s.Callback().Query().Before("*").Register("gorm:sharding", s.switchConn)
	s.Callback().Update().Before("*").Register("gorm:sharding", s.switchConn)
	s.Callback().Delete().Before("*").Register("gorm:sharding", s.switchConn)
	s.Callback().Row().Before("*").Register("gorm:sharding", s.switchConn)
	s.Callback().Raw().Before("*").Register("gorm:sharding", s.switchConn)

	s.Callback().Create().After("*").Register("gorm:sharding:mocksql", s.mockShardingSQL)
	s.Callback().Query().After("*").Register("gorm:sharding:mocksql", s.mockShardingSQL)
	s.Callback().Update().After("*").Register("gorm:sharding:mocksql", s.mockShardingSQL)
	s.Callback().Delete().After("*").Register("gorm:sharding:mocksql", s.mockShardingSQL)
	s.Callback().Row().After("*").Register("gorm:sharding:mocksql", s.mockShardingSQL)
	s.Callback().Raw().After("*").Register("gorm:sharding:mocksql", s.mockShardingSQL)
}

func (s *Sharding) switchConn(db *gorm.DB) {
<<<<<<< HEAD
	s.ConnPool = &ConnPool{ConnPool: db.Statement.ConnPool, sharding: s, settings: &db.Statement.Settings}
	db.Statement.ConnPool = s.ConnPool
=======
	// Support ignore sharding in some case, like:
	// When DoubleWrite is enabled, we need to query database schema
	// information by table name during the migration.
	if _, ok := db.Get(ShardingIgnoreStoreKey); !ok {
		s.ConnPool = &ConnPool{ConnPool: db.Statement.ConnPool, sharding: s}
		db.Statement.ConnPool = s.ConnPool
	}
>>>>>>> bf6cf971
}

// When all callbacks are executed, SQL is only used for log tracing, so there are no side effects.
// stmt.Settings will cloned even in save association.
func (s *Sharding) mockShardingSQL(db *gorm.DB) {
	if sql, ok := db.Get(ShardingQueryStoreKey); ok {
		db.Statement.SQL.Reset()
		db.Statement.SQL.WriteString(sql.(string))
	}
}

// resolve split the old query to full table query and sharding table query
func (s *Sharding) resolve(query string, args ...interface{}) (ftQuery, stQuery, tableName string, err error) {
	ftQuery = query
	stQuery = query
	if len(s.configs) == 0 {
		return
	}

	expr, err := sqlparser.NewParser(strings.NewReader(query)).ParseStatement()
	if err != nil {
		return ftQuery, stQuery, tableName, nil
	}

	var table *sqlparser.TableName
	var condition sqlparser.Expr
	var isInsert bool
	var insertNames []*sqlparser.Ident
	var insertValues []sqlparser.Expr

	switch stmt := expr.(type) {
	case *sqlparser.SelectStatement:
		tbl, ok := stmt.FromItems.(*sqlparser.TableName)
		if !ok {
			return
		}
		if stmt.Hint != nil && stmt.Hint.Value == "nosharding" {
			return
		}
		table = tbl
		condition = stmt.Condition
	case *sqlparser.InsertStatement:
		table = stmt.TableName
		isInsert = true
		insertNames = stmt.ColumnNames
		insertValues = stmt.Expressions[0].Exprs
	case *sqlparser.UpdateStatement:
		condition = stmt.Condition
		table = stmt.TableName
	case *sqlparser.DeleteStatement:
		condition = stmt.Condition
		table = stmt.TableName
	default:
		return ftQuery, stQuery, "", sqlparser.ErrNotImplemented
	}

	tableName = table.Name.Name
	r, ok := s.configs[tableName]
	if !ok {
		return
	}

	var value interface{}
	var id int64
	var keyFind bool
	if isInsert {
		value, id, keyFind, err = s.insertValue(r.ShardingKey, insertNames, insertValues, args...)
		if err != nil {
			return
		}
	} else {
		value, id, keyFind, err = s.nonInsertValue(r.ShardingKey, condition, args...)
		if err != nil {
			return
		}
	}

	var suffix string

	if keyFind {
		suffix, err = r.ShardingAlgorithm(value)
		if err != nil {
			return
		}
	} else {
		if r.ShardingAlgorithmByPrimaryKey == nil {
			err = fmt.Errorf("there is not sharding key and ShardingAlgorithmByPrimaryKey is not configured")
			return
		}
		suffix = r.ShardingAlgorithmByPrimaryKey(id)
	}

	newTable := &sqlparser.TableName{Name: &sqlparser.Ident{Name: tableName + suffix}}

	fillID := true
	if isInsert {
		for _, name := range insertNames {
			if name.Name == "id" {
				fillID = false
				break
			}
		}
		if fillID {
			tblIdx, err := strconv.Atoi(strings.Replace(suffix, "_", "", 1))
			if err != nil {
				return ftQuery, stQuery, tableName, err
			}
			id := r.PrimaryKeyGeneratorFn(int64(tblIdx))
			insertNames = append(insertNames, &sqlparser.Ident{Name: "id"})
			insertValues = append(insertValues, &sqlparser.NumberLit{Value: strconv.FormatInt(id, 10)})
		}
	}

	switch stmt := expr.(type) {
	case *sqlparser.InsertStatement:
		if fillID {
			stmt.ColumnNames = insertNames
			stmt.Expressions[0].Exprs = insertValues
		}
		ftQuery = stmt.String()
		stmt.TableName = newTable
		stQuery = stmt.String()
	case *sqlparser.SelectStatement:
		ftQuery = stmt.String()
		stmt.FromItems = newTable
		stmt.OrderBy = replaceOrderByTableName(stmt.OrderBy, tableName, newTable.Name.Name)
		stQuery = stmt.String()
	case *sqlparser.UpdateStatement:
		ftQuery = stmt.String()
		stmt.TableName = newTable
		stQuery = stmt.String()
	case *sqlparser.DeleteStatement:
		ftQuery = stmt.String()
		stmt.TableName = newTable
		stQuery = stmt.String()
	}

	return
}

func (s *Sharding) insertValue(key string, names []*sqlparser.Ident, exprs []sqlparser.Expr, args ...interface{}) (value interface{}, id int64, keyFind bool, err error) {
	if len(names) != len(exprs) {
		return nil, 0, keyFind, errors.New("column names and expressions mismatch")
	}

	for i, name := range names {
		if name.Name == key {
			switch expr := exprs[i].(type) {
			case *sqlparser.BindExpr:
				value = args[expr.Pos]
			case *sqlparser.StringLit:
				value = expr.Value
			case *sqlparser.NumberLit:
				value = expr.Value
			default:
				return nil, 0, keyFind, sqlparser.ErrNotImplemented
			}
			keyFind = true
			break
		}
	}
	if !keyFind {
		return nil, 0, keyFind, ErrMissingShardingKey
	}

	return
}

func (s *Sharding) nonInsertValue(key string, condition sqlparser.Expr, args ...interface{}) (value interface{}, id int64, keyFind bool, err error) {
	err = sqlparser.Walk(sqlparser.VisitFunc(func(node sqlparser.Node) error {
		if n, ok := node.(*sqlparser.BinaryExpr); ok {
			if x, ok := n.X.(*sqlparser.Ident); ok {
				if x.Name == key && n.Op == sqlparser.EQ {
					keyFind = true
					switch expr := n.Y.(type) {
					case *sqlparser.BindExpr:
						value = args[expr.Pos]
					case *sqlparser.StringLit:
						value = expr.Value
					case *sqlparser.NumberLit:
						value = expr.Value
					default:
						return sqlparser.ErrNotImplemented
					}
					return nil
				} else if x.Name == "id" && n.Op == sqlparser.EQ {
					switch expr := n.Y.(type) {
					case *sqlparser.BindExpr:
						v := args[expr.Pos]
						var ok bool
						if id, ok = v.(int64); !ok {
							return fmt.Errorf("ID should be int64 type")
						}
					case *sqlparser.NumberLit:
						id, err = strconv.ParseInt(expr.Value, 10, 64)
						if err != nil {
							return err
						}
					default:
						return ErrInvalidID
					}
					return nil
				}
			}
		}
		return nil
	}), condition)
	if err != nil {
		return
	}

	if !keyFind && id == 0 {
		return nil, 0, keyFind, ErrMissingShardingKey
	}

	return
}

func replaceOrderByTableName(orderBy []*sqlparser.OrderingTerm, oldName, newName string) []*sqlparser.OrderingTerm {
	for i, term := range orderBy {
		if x, ok := term.X.(*sqlparser.QualifiedRef); ok {
			if x.Table.Name == oldName {
				x.Table.Name = newName
				orderBy[i].X = x
			}
		}
	}

	return orderBy
}<|MERGE_RESOLUTION|>--- conflicted
+++ resolved
@@ -18,13 +18,10 @@
 	ErrInvalidID          = errors.New("invalid id format")
 )
 
-<<<<<<< HEAD
-var ShardingQueryStoreKey = "sharding_query"
-=======
 var (
 	ShardingIgnoreStoreKey = "sharding_ignore"
+	ShardingQueryStoreKey  = "sharding_query"
 )
->>>>>>> bf6cf971
 
 type Sharding struct {
 	*gorm.DB
@@ -270,18 +267,13 @@
 }
 
 func (s *Sharding) switchConn(db *gorm.DB) {
-<<<<<<< HEAD
-	s.ConnPool = &ConnPool{ConnPool: db.Statement.ConnPool, sharding: s, settings: &db.Statement.Settings}
-	db.Statement.ConnPool = s.ConnPool
-=======
 	// Support ignore sharding in some case, like:
 	// When DoubleWrite is enabled, we need to query database schema
 	// information by table name during the migration.
 	if _, ok := db.Get(ShardingIgnoreStoreKey); !ok {
-		s.ConnPool = &ConnPool{ConnPool: db.Statement.ConnPool, sharding: s}
+		s.ConnPool = &ConnPool{ConnPool: db.Statement.ConnPool, sharding: s, settings: &db.Statement.Settings}
 		db.Statement.ConnPool = s.ConnPool
 	}
->>>>>>> bf6cf971
 }
 
 // When all callbacks are executed, SQL is only used for log tracing, so there are no side effects.
