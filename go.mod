--- conflicted
+++ resolved
@@ -14,24 +14,6 @@
 )
 
 require (
-<<<<<<< HEAD
-	github.com/jackc/pgx/v4 v4.15.0 // indirect
-=======
-	github.com/davecgh/go-spew v1.1.1 // indirect
-	github.com/go-sql-driver/mysql v1.6.0 // indirect
-	github.com/jackc/chunkreader/v2 v2.0.1 // indirect
-	github.com/jackc/pgconn v1.12.1 // indirect
-	github.com/jackc/pgio v1.0.0 // indirect
-	github.com/jackc/pgpassfile v1.0.0 // indirect
-	github.com/jackc/pgproto3/v2 v2.3.0 // indirect
-	github.com/jackc/pgservicefile v0.0.0-20200714003250-2b9c44734f2b // indirect
-	github.com/jackc/pgtype v1.11.0 // indirect
-	github.com/jackc/pgx/v4 v4.16.1 // indirect
-	github.com/jinzhu/inflection v1.0.0 // indirect
-	github.com/jinzhu/now v1.1.4 // indirect
-	github.com/pmezard/go-difflib v1.0.0 // indirect
-	github.com/stretchr/testify v1.7.0 // indirect
->>>>>>> 23c0c2d0
 	golang.org/x/crypto v0.0.0-20220214200702-86341886e292 // indirect
 	gopkg.in/yaml.v3 v3.0.0-20210107192922-496545a6307b // indirect
 )